"""
Tests for CLI module
"""

import unittest
import tempfile
import os
import shutil
from pathlib import Path
import cv2
import numpy as np

from photo_splitter.cli import PhotoSplitterCLI


class TestPhotoSplitterCLI(unittest.TestCase):
    """Test cases for PhotoSplitterCLI class"""
    
    def setUp(self):
        """Set up test fixtures"""
        self.temp_dir = tempfile.mkdtemp()
        self.input_dir = os.path.join(self.temp_dir, "input")
        self.output_dir = os.path.join(self.temp_dir, "output")
        os.makedirs(self.input_dir)
    
    def tearDown(self):
        """Clean up test files"""
        if os.path.exists(self.temp_dir):
            shutil.rmtree(self.temp_dir)
    
    def test_cli_initialization(self):
        """Test CLI initializes correctly"""
        cli = PhotoSplitterCLI(
            input_path=self.input_dir,
            output_dir=self.output_dir,
            auto_rotate=True,
            interactive=False
        )
        
        self.assertEqual(cli.input_path, Path(self.input_dir))
        self.assertEqual(cli.output_dir, Path(self.output_dir))
        self.assertTrue(cli.auto_rotate)
        self.assertFalse(cli.interactive)
    
    def test_output_directory_creation(self):
        """Test that output directory is created"""
        output_path = os.path.join(self.temp_dir, "new_output")
        self.assertFalse(os.path.exists(output_path))
        
        cli = PhotoSplitterCLI(
            input_path=self.input_dir,
            output_dir=output_path,
            interactive=False
        )
        
        self.assertTrue(os.path.exists(output_path))
    
    def test_process_image_no_photos(self):
        """Test processing image with no detectable photos"""
        # Create a blank image
        image = np.ones((200, 200, 3), dtype=np.uint8) * 128
        image_path = os.path.join(self.input_dir, "blank.jpg")
        cv2.imwrite(image_path, image)
        
        cli = PhotoSplitterCLI(
            input_path=image_path,
            output_dir=self.output_dir,
            interactive=False
        )
        
        count = cli.process_image(Path(image_path))
        self.assertEqual(count, 0)
    
    def test_process_image_with_photo(self):
        """Test processing image with a detectable photo"""
        # Create test image with a white rectangle (photo) on black background
        image = np.zeros((500, 500, 3), dtype=np.uint8)
        cv2.rectangle(image, (100, 100), (400, 400), (255, 255, 255), -1)
        
        image_path = os.path.join(self.input_dir, "test.jpg")
        cv2.imwrite(image_path, image)
        
        cli = PhotoSplitterCLI(
            input_path=image_path,
            output_dir=self.output_dir,
            interactive=False
        )
        
        count = cli.process_image(Path(image_path))
        
        # Should extract at least one photo
        self.assertGreaterEqual(count, 0)
        
        # Check output directory for saved files
        output_files = list(Path(self.output_dir).glob("*.jpg"))
        self.assertEqual(len(output_files), count)
    
<<<<<<< HEAD
    def test_cli_with_dust_removal(self):
        """Test CLI with dust removal enabled"""
        cli = PhotoSplitterCLI(
            input_path=self.input_dir,
            output_dir=self.output_dir,
            auto_rotate=True,
            interactive=False,
            dust_removal=True
        )
        
        self.assertTrue(cli.dust_removal)
        self.assertTrue(cli.detector.dust_removal)
    
    def test_process_image_with_dust_removal(self):
        """Test processing image with dust removal enabled"""
        # Create test image with a photo and dust
        image = np.zeros((500, 500, 3), dtype=np.uint8)
        cv2.rectangle(image, (100, 100), (400, 400), (200, 200, 200), -1)
        
        # Add some dust spots
        for _ in range(10):
            x, y = np.random.randint(120, 380, 2)
            cv2.circle(image, (x, y), 1, (255, 255, 255), -1)
        
        image_path = os.path.join(self.input_dir, "dusty.jpg")
        cv2.imwrite(image_path, image)
        
        cli = PhotoSplitterCLI(
            input_path=image_path,
            output_dir=self.output_dir,
            interactive=False,
            dust_removal=True
        )
        
        count = cli.process_image(Path(image_path))
        
        # Should successfully process the image
        self.assertGreaterEqual(count, 0)
=======
    def test_cli_with_location_identification_disabled(self):
        """Test CLI initialization with location identification disabled"""
        cli = PhotoSplitterCLI(
            input_path=self.input_dir,
            output_dir=self.output_dir,
            interactive=False,
            identify_location=False
        )
        
        self.assertFalse(cli.identify_location)
        self.assertIsNone(cli.location_identifier)
>>>>>>> cff9088e


if __name__ == '__main__':
    unittest.main()<|MERGE_RESOLUTION|>--- conflicted
+++ resolved
@@ -95,7 +95,6 @@
         output_files = list(Path(self.output_dir).glob("*.jpg"))
         self.assertEqual(len(output_files), count)
     
-<<<<<<< HEAD
     def test_cli_with_dust_removal(self):
         """Test CLI with dust removal enabled"""
         cli = PhotoSplitterCLI(
@@ -134,7 +133,6 @@
         
         # Should successfully process the image
         self.assertGreaterEqual(count, 0)
-=======
     def test_cli_with_location_identification_disabled(self):
         """Test CLI initialization with location identification disabled"""
         cli = PhotoSplitterCLI(
@@ -146,7 +144,6 @@
         
         self.assertFalse(cli.identify_location)
         self.assertIsNone(cli.location_identifier)
->>>>>>> cff9088e
 
 
 if __name__ == '__main__':
