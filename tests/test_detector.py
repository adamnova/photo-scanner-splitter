--- conflicted
+++ resolved
@@ -80,9 +80,7 @@
         # Check dimensions
         self.assertEqual(extracted.shape[0], 300)  # height
         self.assertEqual(extracted.shape[1], 300)  # width
-<<<<<<< HEAD
 
-=======
     
     def test_extract_photo_invalid_path(self):
         """Test that extract_photo raises error for invalid image path"""
@@ -92,7 +90,6 @@
         with self.assertRaises(ValueError):
             self.detector.extract_photo("/nonexistent/path.jpg", contour, bbox)
     
->>>>>>> 0686f351
     def test_detect_rotation_no_rotation(self):
         """Test rotation detection on non-rotated image"""
         # Create a simple rectangular image
