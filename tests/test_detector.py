--- conflicted
+++ resolved
@@ -126,7 +126,6 @@
         self.assertIsNotNone(rotated)
         self.assertEqual(rotated.shape[2], 3)  # Should still be 3 channels
     
-<<<<<<< HEAD
     def test_dust_removal_initialization(self):
         """Test that dust removal flag is properly initialized"""
         detector_no_dust = PhotoDetector(dust_removal=False)
@@ -176,7 +175,6 @@
         # The image should be relatively similar (accounting for denoising)
         # We don't expect them to be identical due to denoising
         self.assertIsNotNone(cleaned)
-=======
     def test_detect_rotation_enhanced(self):
         """Test enhanced rotation detection returns dict with angle and confidence"""
         # Create a simple rectangular image
@@ -279,7 +277,6 @@
         
         # Should return a float (backward compatible)
         self.assertIsInstance(angle, float)
->>>>>>> 85543ed3
     def test_face_detector_initialization(self):
         """Test that face detector initializes"""
         # The face detector should attempt to load
