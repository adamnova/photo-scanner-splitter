--- conflicted
+++ resolved
@@ -318,11 +318,9 @@
 coverage report -m
 ```
 
-<<<<<<< HEAD
 ### Continuous Integration
 
 All pull requests are automatically tested with GitHub Actions on Python 3.8-3.12. Tests must pass and code must be formatted before merging.
-=======
 ### Programmatic Usage
 
 You can also use the photo detector programmatically in your Python code:
@@ -355,7 +353,6 @@
     extracted = detector.extract_photo('scan.jpg', contour, bbox)
     cv2.imwrite(f'photo_{i}.jpg', extracted)
 ```
->>>>>>> 85543ed3
 
 ### Project Structure
 
