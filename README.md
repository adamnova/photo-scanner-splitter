# Photo Scanner Splitter

A Python tool to automatically detect, extract, and align individual photos from scanned images containing multiple photographs.

## Features

- **Automatic Photo Detection**: Detects individual photos in scanned images using edge detection and contour analysis
- **High-Quality Face Detection**: Detects people in images using deep learning-based face detection with ResNet SSD model
- **Rotation Correction**: Automatically detects and corrects photo rotation for proper alignment
<<<<<<< HEAD
- **Dust and Scratch Removal**: State-of-the-art algorithms to clean up dust, scratches, and film grain from old photos
=======
- **Location Identification**: Uses Ollama LLM to identify where photos were taken (optional)
>>>>>>> cff9088e
- **Interactive Validation**: Preview detected photos and confirm before saving
- **Batch Processing**: Process single images or entire directories
- **Flexible Configuration**: Customize detection sensitivity and processing options

## Installation

### Prerequisites

- Python 3.8 or higher
- pip
- (Optional) Ollama for location identification

### Install from source

```bash
git clone https://github.com/adamnova/photo-scanner-splitter.git
cd photo-scanner-splitter
pip install -r requirements.txt
pip install -e .
```

## Usage

### Basic Usage

Process a single scanned image:

```bash
photo-splitter input.jpg -o output_photos
```

This will:
1. Detect all photos in `input.jpg`
2. Show a preview of detected photos with bounding boxes
3. For each photo, show a preview and ask for confirmation
4. Save accepted photos to `output_photos/` directory

### Batch Processing

Process all images in a directory:

```bash
photo-splitter scans/ -o output_photos
```

### Non-Interactive Mode

Process images without user interaction (useful for batch processing):

```bash
photo-splitter scans/ -o output_photos --no-interactive
```

### Disable Auto-Rotation

If you want to keep the original orientation:

```bash
photo-splitter input.jpg -o output_photos --no-rotate
```

<<<<<<< HEAD
### Enable Dust Removal

Clean up old photos with dust, scratches, and film grain using a quality-optimized algorithm:

```bash
photo-splitter input.jpg -o output_photos --dust-removal
```

This feature uses advanced image processing algorithms optimized for maximum quality:
- Bilateral filtering for edge-preserving noise reduction
- Non-local means denoising with enhanced parameters for superior quality
- Multi-scale morphological operations to detect dust at different sizes
- Adaptive thresholding for precise dust mask creation
- Navier-Stokes inpainting for highest quality restoration
=======
### Location Identification with Ollama

Identify the location where photos were taken using AI:

```bash
photo-splitter input.jpg -o output_photos --identify-location
```

This feature:
1. Requires [Ollama](https://ollama.ai) to be installed and running
2. Uses a vision-capable model (default: `qwen2.5-vl:32b`) to analyze photos
3. Saves location metadata in a separate text file alongside each photo
4. Works with any Ollama vision model

To use a different model or Ollama server:

```bash
photo-splitter input.jpg -o output_photos --identify-location \
  --ollama-url http://localhost:11434 \
  --ollama-model qwen2.5-vl:32b
```

**Note**: Make sure Ollama is running before using this feature. Install Ollama from [ollama.ai](https://ollama.ai) and pull a vision model:

```bash
ollama pull qwen2.5-vl:32b
```
>>>>>>> cff9088e

### Advanced Options

```bash
photo-splitter input.jpg -o output_photos --min-area 20000 --dust-removal
```

- `--min-area`: Minimum area (in pixels) for a photo to be detected (default: 10000)
- `--no-rotate`: Disable automatic rotation detection and correction
- `--no-interactive`: Disable interactive preview and confirmation
<<<<<<< HEAD
- `--dust-removal`: Enable dust and scratch removal from photos
=======
- `--identify-location`: Enable location identification using Ollama LLM
- `--ollama-url`: URL of the Ollama API server (default: http://localhost:11434)
- `--ollama-model`: Ollama model to use for location identification (default: qwen2.5-vl:32b)

## Face Detection

The tool includes high-quality face detection powered by a deep learning ResNet SSD model. This can be used to detect people in images with high accuracy.

### Using Face Detection Programmatically

```python
from photo_splitter.detector import PhotoDetector
import cv2

# Initialize detector with custom face confidence threshold
detector = PhotoDetector(face_confidence=0.5)

# Load your image
image = cv2.imread('your_photo.jpg')

# Detect faces
faces = detector.detect_faces(image)

# Process results
for i, face in enumerate(faces, 1):
    x, y, w, h = face['bbox']
    confidence = face['confidence']
    print(f"Face {i}: Location ({x}, {y}) Size: {w}x{h} Confidence: {confidence:.2%}")
    
    # Draw rectangle around face
    cv2.rectangle(image, (x, y), (x + w, y + h), (0, 255, 0), 2)

# Save annotated image
cv2.imwrite('faces_detected.jpg', image)
```

### Face Detection Parameters

- **face_confidence**: Minimum confidence threshold (0.0 to 1.0, default: 0.5)
  - Lower values detect more faces but may include false positives
  - Higher values are more strict and only detect high-confidence faces

### Face Detection Model

The face detector uses OpenCV's DNN module with a pre-trained ResNet SSD model:
- **Model**: res10_300x300_ssd_iter_140000.caffemodel
- **Architecture**: Single Shot Detector (SSD) with ResNet-10 backbone
- **Input Size**: 300x300 pixels
- **Accuracy**: High accuracy on frontal and near-frontal faces

The model is automatically downloaded on first use and cached in `~/.photo_splitter/`.

### Example Demo

Run the included face detection demo:

```bash
python examples/face_detection_demo.py
```

This will create a sample image with face-like patterns, detect them, and save an annotated result.
>>>>>>> cff9088e

## How It Works

1. **Edge Detection**: Uses Canny edge detection to find edges in the scanned image
2. **Contour Finding**: Identifies closed contours that likely represent photo boundaries
3. **Filtering**: Filters contours by minimum area to exclude noise and small artifacts
4. **Extraction**: Extracts each detected photo using its bounding box
<<<<<<< HEAD
5. **Dust Removal** (optional): Applies quality-optimized algorithms to clean dust and scratches:
   - Bilateral filtering for edge-preserving noise reduction
   - Non-local means denoising with enhanced quality parameters
   - Multi-scale morphological operations (3x3, 5x5, 7x7 kernels) to detect dust at different sizes
   - Adaptive thresholding for precise dust detection
   - Navier-Stokes inpainting algorithm for superior quality restoration
6. **Rotation Detection**: Analyzes edges to determine if the photo is rotated
7. **Alignment**: Rotates the photo to correct orientation if needed
8. **User Validation**: (if interactive mode) Shows preview for user confirmation
9. **Saving**: Saves the processed photo with a descriptive filename
=======
5. **Rotation Detection**: Analyzes edges to determine if the photo is rotated
6. **Alignment**: Rotates the photo to correct orientation if needed
7. **Location Identification**: (optional) Uses Ollama LLM to identify where the photo was taken
8. **User Validation**: (if interactive mode) Shows preview for user confirmation
9. **Saving**: Saves the processed photo with a descriptive filename and optional location metadata
>>>>>>> cff9088e

## Examples

### Example 1: Family Photo Album Scan

You have scanned pages from a photo album where each scan contains 2-4 photos:

```bash
photo-splitter album_scans/ -o individual_photos
```

The tool will:
- Process each scan in the `album_scans/` directory
- Detect individual photos on each page
- Correct any rotation
- Save them as `scan1_photo_1.jpg`, `scan1_photo_2.jpg`, etc.

### Example 2: Quick Batch Processing

You have many scans and want to process them all without manual review:

```bash
photo-splitter large_scan_batch/ -o photos --no-interactive
```

### Example 3: Identify Photo Locations

You have old family photos and want to know where they were taken:

```bash
photo-splitter family_photos.jpg -o organized_photos --identify-location
```

The tool will:
- Detect and extract individual photos
- Use AI to analyze each photo and identify the location
- Save location information in text files like `family_photos_photo_1_location.txt`

### Example 4: Scanning Larger Photos

If you're scanning larger photos and the default minimum area is too small:

```bash
photo-splitter input.jpg -o output --min-area 50000
```

### Example 4: Restoring Old Photos with Dust

For vintage photos with dust and scratches:

```bash
photo-splitter old_album_scan.jpg -o restored_photos --dust-removal
```

## Tips for Best Results

1. **Scan Quality**: Use high-resolution scans (300 DPI or higher) for better detection
2. **Contrast**: Ensure good contrast between photos and background
3. **Background**: A uniform, light-colored background works best
4. **Spacing**: Leave some space between photos on the scanner bed
5. **Alignment**: Photos don't need to be perfectly aligned - rotation correction will handle small angles
6. **Dust Removal**: For best results with old photos, enable `--dust-removal` to clean up dust spots and scratches with quality-optimized algorithms

## Troubleshooting

### Photos not detected

- Try lowering the `--min-area` threshold
- Ensure there's good contrast between photos and background
- Check that photos aren't touching each other in the scan

### Incorrect rotation

- The rotation detection works best with photos that have clear horizontal or vertical edges
- For photos with mostly diagonal content, manual rotation may be needed

### Too many false detections

- Increase the `--min-area` threshold
- Ensure the scanner bed is clean

## Development

### Running Tests

```bash
python -m pytest tests/
```

### Project Structure

```
photo-scanner-splitter/
├── photo_splitter/
│   ├── __init__.py
│   ├── detector.py           # Core photo detection and processing
│   ├── location_identifier.py # Location identification using Ollama
│   └── cli.py                # Command-line interface
├── tests/                    # Test files
├── examples/                 # Example images and usage
├── requirements.txt          # Python dependencies
├── setup.py                  # Package setup
└── README.md                # This file
```

## Contributing

Contributions are welcome! Please feel free to submit a Pull Request.

## License

This project is licensed under the MIT License - see the [LICENSE](LICENSE) file for details.

## Acknowledgments

- Uses OpenCV for image processing
- Built with Python and NumPy
- Location identification powered by Ollama<|MERGE_RESOLUTION|>--- conflicted
+++ resolved
@@ -7,11 +7,8 @@
 - **Automatic Photo Detection**: Detects individual photos in scanned images using edge detection and contour analysis
 - **High-Quality Face Detection**: Detects people in images using deep learning-based face detection with ResNet SSD model
 - **Rotation Correction**: Automatically detects and corrects photo rotation for proper alignment
-<<<<<<< HEAD
 - **Dust and Scratch Removal**: State-of-the-art algorithms to clean up dust, scratches, and film grain from old photos
-=======
 - **Location Identification**: Uses Ollama LLM to identify where photos were taken (optional)
->>>>>>> cff9088e
 - **Interactive Validation**: Preview detected photos and confirm before saving
 - **Batch Processing**: Process single images or entire directories
 - **Flexible Configuration**: Customize detection sensitivity and processing options
@@ -73,7 +70,6 @@
 photo-splitter input.jpg -o output_photos --no-rotate
 ```
 
-<<<<<<< HEAD
 ### Enable Dust Removal
 
 Clean up old photos with dust, scratches, and film grain using a quality-optimized algorithm:
@@ -88,7 +84,6 @@
 - Multi-scale morphological operations to detect dust at different sizes
 - Adaptive thresholding for precise dust mask creation
 - Navier-Stokes inpainting for highest quality restoration
-=======
 ### Location Identification with Ollama
 
 Identify the location where photos were taken using AI:
@@ -116,7 +111,6 @@
 ```bash
 ollama pull qwen2.5-vl:32b
 ```
->>>>>>> cff9088e
 
 ### Advanced Options
 
@@ -127,9 +121,7 @@
 - `--min-area`: Minimum area (in pixels) for a photo to be detected (default: 10000)
 - `--no-rotate`: Disable automatic rotation detection and correction
 - `--no-interactive`: Disable interactive preview and confirmation
-<<<<<<< HEAD
 - `--dust-removal`: Enable dust and scratch removal from photos
-=======
 - `--identify-location`: Enable location identification using Ollama LLM
 - `--ollama-url`: URL of the Ollama API server (default: http://localhost:11434)
 - `--ollama-model`: Ollama model to use for location identification (default: qwen2.5-vl:32b)
@@ -191,7 +183,6 @@
 ```
 
 This will create a sample image with face-like patterns, detect them, and save an annotated result.
->>>>>>> cff9088e
 
 ## How It Works
 
@@ -199,7 +190,6 @@
 2. **Contour Finding**: Identifies closed contours that likely represent photo boundaries
 3. **Filtering**: Filters contours by minimum area to exclude noise and small artifacts
 4. **Extraction**: Extracts each detected photo using its bounding box
-<<<<<<< HEAD
 5. **Dust Removal** (optional): Applies quality-optimized algorithms to clean dust and scratches:
    - Bilateral filtering for edge-preserving noise reduction
    - Non-local means denoising with enhanced quality parameters
@@ -210,13 +200,11 @@
 7. **Alignment**: Rotates the photo to correct orientation if needed
 8. **User Validation**: (if interactive mode) Shows preview for user confirmation
 9. **Saving**: Saves the processed photo with a descriptive filename
-=======
 5. **Rotation Detection**: Analyzes edges to determine if the photo is rotated
 6. **Alignment**: Rotates the photo to correct orientation if needed
 7. **Location Identification**: (optional) Uses Ollama LLM to identify where the photo was taken
 8. **User Validation**: (if interactive mode) Shows preview for user confirmation
 9. **Saving**: Saves the processed photo with a descriptive filename and optional location metadata
->>>>>>> cff9088e
 
 ## Examples
 
