--- conflicted
+++ resolved
@@ -7,14 +7,11 @@
 from pathlib import Path
 from typing import List, Tuple, Optional
 
-<<<<<<< HEAD
 import cv2
 import numpy as np
 
 from .detector import PhotoDetector
-=======
 from .detector import PhotoDetector, ROTATION_THRESHOLD_DEGREES
->>>>>>> ac100cb7
 from .location_identifier import LocationIdentifier
 
 
@@ -48,12 +45,9 @@
         self.interactive = interactive
         self.dust_removal = dust_removal
         self.identify_location = identify_location
-<<<<<<< HEAD
         self.detector = PhotoDetector()
 
-=======
         self.detector = PhotoDetector(dust_removal=dust_removal)
->>>>>>> ac100cb7
         self.location_identifier = None
         
         # Initialize location identifier if requested
@@ -109,15 +103,12 @@
             try:
                 # Extract photo
                 photo = self.detector.extract_photo(str(image_path), contour, bbox)
-<<<<<<< HEAD
-
-=======
+
                 
                 # Apply dust removal if enabled
                 if self.dust_removal:
                     photo = self.detector.remove_dust(photo)
                 
->>>>>>> ac100cb7
                 # Auto-rotate if enabled
                 if self.auto_rotate:
                     angle = self.detector.detect_rotation(photo)
