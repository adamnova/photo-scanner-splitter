--- conflicted
+++ resolved
@@ -10,12 +10,8 @@
 from pathlib import Path
 from typing import List, Tuple, Optional
 
-<<<<<<< HEAD
 from .detector import PhotoDetector
 from .location_identifier import LocationIdentifier
-=======
-from .detector import PhotoDetector, ROTATION_THRESHOLD_DEGREES
->>>>>>> 52026d5d
 
 
 class PhotoSplitterCLI:
