"""
Command-line interface for photo splitter
"""

import os
import sys
import argparse
import cv2
import numpy as np
from pathlib import Path
from typing import List, Tuple, Optional

from .detector import PhotoDetector
from .location_identifier import LocationIdentifier


class PhotoSplitterCLI:
    """Interactive CLI for splitting and aligning photos"""
    
    def __init__(self, input_path: str, output_dir: str, auto_rotate: bool = True,
<<<<<<< HEAD
                 interactive: bool = True, dust_removal: bool = False):
=======
                 interactive: bool = True, identify_location: bool = False,
                 ollama_url: str = "http://localhost:11434", ollama_model: str = "qwen2.5-vl:32b"):
>>>>>>> cff9088e
        """
        Initialize the CLI
        
        Args:
            input_path: Path to input image or directory
            output_dir: Directory to save output images
            auto_rotate: Whether to automatically detect and fix rotation
            interactive: Whether to show interactive validation
<<<<<<< HEAD
            dust_removal: Whether to apply dust removal to extracted photos
=======
            identify_location: Whether to identify photo locations using Ollama
            ollama_url: URL of the Ollama API server
            ollama_model: Name of the Ollama model to use
>>>>>>> cff9088e
        """
        self.input_path = Path(input_path)
        self.output_dir = Path(output_dir)
        self.auto_rotate = auto_rotate
        self.interactive = interactive
<<<<<<< HEAD
        self.dust_removal = dust_removal
        self.detector = PhotoDetector(dust_removal=dust_removal)
=======
        self.identify_location = identify_location
        self.detector = PhotoDetector()
        self.location_identifier = None
        
        # Initialize location identifier if requested
        if self.identify_location:
            try:
                self.location_identifier = LocationIdentifier(
                    ollama_url=ollama_url,
                    model=ollama_model
                )
                print(f"Location identification enabled using model: {ollama_model}")
            except Exception as e:
                print(f"Warning: Could not initialize location identifier: {e}")
                print("Continuing without location identification...")
                self.identify_location = False
>>>>>>> cff9088e
        
        # Create output directory if it doesn't exist
        self.output_dir.mkdir(parents=True, exist_ok=True)
    
    def process_image(self, image_path: Path) -> int:
        """
        Process a single scanned image
        
        Args:
            image_path: Path to the image file
            
        Returns:
            Number of photos extracted
        """
        print(f"\nProcessing: {image_path.name}")
        
        # Detect photos
        try:
            detected_photos = self.detector.detect_photos(str(image_path))
        except Exception as e:
            print(f"Error detecting photos: {e}")
            return 0
        
        if not detected_photos:
            print("  No photos detected in this image")
            return 0
        
        print(f"  Detected {len(detected_photos)} photo(s)")
        
        # Show preview if interactive
        if self.interactive:
            self._show_detection_preview(str(image_path), detected_photos)
        
        # Extract and save each photo
        saved_count = 0
        base_name = image_path.stem
        
        for idx, (contour, bbox) in enumerate(detected_photos, 1):
            try:
                # Extract photo
                photo = self.detector.extract_photo(str(image_path), contour, bbox)
                
                # Apply dust removal if enabled
                if self.dust_removal:
                    photo = self.detector.remove_dust(photo)
                
                # Auto-rotate if enabled
                if self.auto_rotate:
                    angle = self.detector.detect_rotation(photo)
                    if abs(angle) > ROTATION_THRESHOLD_DEGREES:
                        print(f"  Photo {idx}: Detected rotation of {angle:.1f}°")
                        photo = self.detector.rotate_image(photo, -angle)
                
                # Identify location if enabled
                location_info = None
                if self.identify_location and self.location_identifier:
                    print(f"  Photo {idx}: Identifying location...")
                    try:
                        location_info = self.location_identifier.identify_location(photo)
                        if location_info.get('location'):
                            print(f"  Photo {idx}: Location: {location_info['location']} "
                                  f"(Confidence: {location_info.get('confidence', 'unknown')})")
                        else:
                            print(f"  Photo {idx}: Location could not be determined")
                        if location_info.get('description'):
                            print(f"  Photo {idx}: {location_info['description']}")
                    except Exception as e:
                        print(f"  Photo {idx}: Error identifying location: {e}")
                
                # Show preview and get user confirmation if interactive
                if self.interactive:
                    accepted = self._show_photo_preview(photo, idx, len(detected_photos))
                    if not accepted:
                        print(f"  Photo {idx}: Skipped by user")
                        continue
                
                # Save the photo
                output_path = self.output_dir / f"{base_name}_photo_{idx}.jpg"
                cv2.imwrite(str(output_path), photo)
                
                # Save location metadata if available
                if location_info and (location_info.get('location') or location_info.get('description')):
                    metadata_path = self.output_dir / f"{base_name}_photo_{idx}_location.txt"
                    with open(metadata_path, 'w') as f:
                        if location_info.get('location'):
                            f.write(f"Location: {location_info['location']}\n")
                        if location_info.get('confidence'):
                            f.write(f"Confidence: {location_info['confidence']}\n")
                        if location_info.get('description'):
                            f.write(f"Description: {location_info['description']}\n")
                    print(f"  Saved metadata: {metadata_path.name}")
                
                print(f"  Saved: {output_path.name}")
                saved_count += 1
                
            except Exception as e:
                print(f"  Error processing photo {idx}: {e}")
        
        return saved_count
    
    def _show_detection_preview(self, image_path: str, 
                               detected_photos: List[Tuple[np.ndarray, Tuple[int, int, int, int]]]):
        """Show preview of detected photos with bounding boxes"""
        image = cv2.imread(image_path)
        if image is None:
            print(f"Warning: Could not read image from {image_path}")
            return
        
        preview = image.copy()
        
        for idx, (contour, bbox) in enumerate(detected_photos, 1):
            x, y, w, h = bbox
            cv2.rectangle(preview, (x, y), (x+w, y+h), (0, 255, 0), 3)
            cv2.putText(preview, str(idx), (x+10, y+30), 
                       cv2.FONT_HERSHEY_SIMPLEX, 1, (0, 255, 0), 2)
        
        # Resize for display if too large
        max_display_size = 1200
        h, w = preview.shape[:2]
        if max(h, w) > max_display_size:
            scale = max_display_size / max(h, w)
            new_w, new_h = int(w * scale), int(h * scale)
            preview = cv2.resize(preview, (new_w, new_h))
        
        cv2.imshow("Detected Photos (press any key to continue)", preview)
        cv2.waitKey(0)
        cv2.destroyAllWindows()
    
    def _show_photo_preview(self, photo: np.ndarray, photo_num: int, total: int) -> bool:
        """
        Show preview of extracted photo and get user confirmation
        
        Returns:
            True if user accepts the photo, False otherwise
        """
        # Resize for display if too large
        max_display_size = 800
        h, w = photo.shape[:2]
        display_photo = photo.copy()
        if max(h, w) > max_display_size:
            scale = max_display_size / max(h, w)
            new_w, new_h = int(w * scale), int(h * scale)
            display_photo = cv2.resize(display_photo, (new_w, new_h))
        
        window_name = f"Photo {photo_num}/{total} - Press 'y' to save, 'n' to skip, 'q' to quit"
        cv2.imshow(window_name, display_photo)
        
        while True:
            key = cv2.waitKey(0) & 0xFF
            cv2.destroyAllWindows()
            
            if key == ord('y') or key == ord('Y'):
                return True
            elif key == ord('n') or key == ord('N'):
                return False
            elif key == ord('q') or key == ord('Q'):
                print("\nQuitting...")
                sys.exit(0)
            else:
                print("  Press 'y' to save, 'n' to skip, or 'q' to quit")
                cv2.imshow(window_name, display_photo)
    
    def run(self):
        """Run the photo splitter"""
        # Determine input files
        if self.input_path.is_file():
            image_files = [self.input_path]
        elif self.input_path.is_dir():
            # Find all image files in directory
            image_extensions = {'.jpg', '.jpeg', '.png', '.bmp', '.tiff', '.tif'}
            image_files = [f for f in self.input_path.iterdir() 
                          if f.suffix.lower() in image_extensions]
            image_files.sort()
        else:
            print(f"Error: {self.input_path} is not a valid file or directory")
            return
        
        if not image_files:
            print("No image files found")
            return
        
        print(f"Found {len(image_files)} image(s) to process")
        print(f"Output directory: {self.output_dir}")
        print(f"Auto-rotate: {'enabled' if self.auto_rotate else 'disabled'}")
        print(f"Dust removal: {'enabled' if self.dust_removal else 'disabled'}")
        print(f"Interactive mode: {'enabled' if self.interactive else 'disabled'}")
        print(f"Location identification: {'enabled' if self.identify_location else 'disabled'}")
        
        # Process each image
        total_extracted = 0
        for image_file in image_files:
            count = self.process_image(image_file)
            total_extracted += count
        
        print(f"\n{'='*60}")
        print(f"Processing complete!")
        print(f"Total photos extracted: {total_extracted}")
        print(f"Output directory: {self.output_dir}")
        print(f"{'='*60}")


def main():
    """Main entry point for the CLI"""
    parser = argparse.ArgumentParser(
        description="Split and align photos from scanned images",
        formatter_class=argparse.RawDescriptionHelpFormatter,
        epilog="""
Examples:
  # Process a single scan with interactive mode
  photo-splitter input.jpg -o output_photos
  
  # Process all images in a directory without interaction
  photo-splitter scans/ -o output_photos --no-interactive
  
  # Process without auto-rotation
  photo-splitter input.jpg -o output_photos --no-rotate
  
<<<<<<< HEAD
  # Process with dust removal enabled
  photo-splitter input.jpg -o output_photos --dust-removal
=======
  # Process with location identification using Ollama
  photo-splitter input.jpg -o output_photos --identify-location
>>>>>>> cff9088e
        """
    )
    
    parser.add_argument('input', type=str,
                       help='Input image file or directory containing scans')
    parser.add_argument('-o', '--output', type=str, required=True,
                       help='Output directory for extracted photos')
    parser.add_argument('--no-rotate', action='store_true',
                       help='Disable automatic rotation detection and correction')
    parser.add_argument('--no-interactive', action='store_true',
                       help='Disable interactive preview and confirmation')
    parser.add_argument('--dust-removal', action='store_true',
                       help='Enable dust and scratch removal from photos')
    parser.add_argument('--min-area', type=int, default=10000,
                       help='Minimum area for photo detection (default: 10000)')
    parser.add_argument('--identify-location', action='store_true',
                       help='Enable location identification using Ollama LLM')
    parser.add_argument('--ollama-url', type=str, default='http://localhost:11434',
                       help='URL of the Ollama API server (default: http://localhost:11434)')
    parser.add_argument('--ollama-model', type=str, default='qwen2.5-vl:32b',
                       help='Ollama model to use for location identification (default: qwen2.5-vl:32b)')
    
    args = parser.parse_args()
    
    # Create and run CLI
    cli = PhotoSplitterCLI(
        input_path=args.input,
        output_dir=args.output,
        auto_rotate=not args.no_rotate,
        interactive=not args.no_interactive,
<<<<<<< HEAD
        dust_removal=args.dust_removal
=======
        identify_location=args.identify_location,
        ollama_url=args.ollama_url,
        ollama_model=args.ollama_model
>>>>>>> cff9088e
    )
    
    # Update detector min_area if specified
    if args.min_area != 10000:
        cli.detector.min_area = args.min_area
    
    try:
        cli.run()
    except KeyboardInterrupt:
        print("\n\nInterrupted by user")
        sys.exit(1)
    except Exception as e:
        print(f"\nError: {e}")
        sys.exit(1)


if __name__ == '__main__':
    main()<|MERGE_RESOLUTION|>--- conflicted
+++ resolved
@@ -18,12 +18,9 @@
     """Interactive CLI for splitting and aligning photos"""
     
     def __init__(self, input_path: str, output_dir: str, auto_rotate: bool = True,
-<<<<<<< HEAD
                  interactive: bool = True, dust_removal: bool = False):
-=======
                  interactive: bool = True, identify_location: bool = False,
                  ollama_url: str = "http://localhost:11434", ollama_model: str = "qwen2.5-vl:32b"):
->>>>>>> cff9088e
         """
         Initialize the CLI
         
@@ -32,22 +29,17 @@
             output_dir: Directory to save output images
             auto_rotate: Whether to automatically detect and fix rotation
             interactive: Whether to show interactive validation
-<<<<<<< HEAD
             dust_removal: Whether to apply dust removal to extracted photos
-=======
             identify_location: Whether to identify photo locations using Ollama
             ollama_url: URL of the Ollama API server
             ollama_model: Name of the Ollama model to use
->>>>>>> cff9088e
         """
         self.input_path = Path(input_path)
         self.output_dir = Path(output_dir)
         self.auto_rotate = auto_rotate
         self.interactive = interactive
-<<<<<<< HEAD
         self.dust_removal = dust_removal
         self.detector = PhotoDetector(dust_removal=dust_removal)
-=======
         self.identify_location = identify_location
         self.detector = PhotoDetector()
         self.location_identifier = None
@@ -64,7 +56,6 @@
                 print(f"Warning: Could not initialize location identifier: {e}")
                 print("Continuing without location identification...")
                 self.identify_location = False
->>>>>>> cff9088e
         
         # Create output directory if it doesn't exist
         self.output_dir.mkdir(parents=True, exist_ok=True)
@@ -282,13 +273,10 @@
   # Process without auto-rotation
   photo-splitter input.jpg -o output_photos --no-rotate
   
-<<<<<<< HEAD
   # Process with dust removal enabled
   photo-splitter input.jpg -o output_photos --dust-removal
-=======
   # Process with location identification using Ollama
   photo-splitter input.jpg -o output_photos --identify-location
->>>>>>> cff9088e
         """
     )
     
@@ -319,13 +307,10 @@
         output_dir=args.output,
         auto_rotate=not args.no_rotate,
         interactive=not args.no_interactive,
-<<<<<<< HEAD
         dust_removal=args.dust_removal
-=======
         identify_location=args.identify_location,
         ollama_url=args.ollama_url,
         ollama_model=args.ollama_model
->>>>>>> cff9088e
     )
     
     # Update detector min_area if specified
