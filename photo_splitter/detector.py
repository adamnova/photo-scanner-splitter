"""
Core photo detection and processing module
"""

from typing import List, Tuple

import cv2
import numpy as np
from typing import List, Tuple, Optional, Dict
import os
import urllib.request


# Constants
ROTATION_THRESHOLD_DEGREES = 0.5  # Minimum rotation angle to apply correction


class PhotoDetector:
    """Detects individual photos in a scanned image"""

    def __init__(
        self, min_area: int = 10000, edge_threshold1: int = 50, edge_threshold2: int = 150
    ):
    
    def __init__(self, min_area: int = 10000, edge_threshold1: int = 50, edge_threshold2: int = 150,
                 dust_removal: bool = False, face_confidence: float = 0.5):
        """
        Initialize the photo detector

        Args:
            min_area: Minimum area for a photo to be considered valid (in pixels)
            edge_threshold1: First threshold for Canny edge detection
            edge_threshold2: Second threshold for Canny edge detection
            dust_removal: Whether to apply dust removal to extracted photos
            face_confidence: Minimum confidence threshold for face detection (0.0 to 1.0)
        """
        self.min_area = min_area
        self.edge_threshold1 = edge_threshold1
        self.edge_threshold2 = edge_threshold2
<<<<<<< HEAD

    def detect_photos(self, image_path: str) -> List[Tuple[np.ndarray, np.ndarray]]:
=======
        self.dust_removal = dust_removal
>>>>>>> ac100cb7
        self.face_confidence = face_confidence
        self.face_net = None
        self._load_face_detector()
    
    def detect_photos(self, image_path: str) -> List[Tuple[np.ndarray, Tuple[int, int, int, int]]]:
        """
        Detect individual photos in a scanned image

        Args:
            image_path: Path to the scanned image

        Returns:
            List of tuples (contour, bounding_box) for each detected photo.
            Each bounding_box is a tuple of (x, y, w, h).
        """
        # Read the image
        image = cv2.imread(image_path)
        if image is None:
            raise ValueError(f"Could not read image from {image_path}")

        # Convert to grayscale
        gray = cv2.cvtColor(image, cv2.COLOR_BGR2GRAY)

        # Apply Gaussian blur to reduce noise
        blurred = cv2.GaussianBlur(gray, (5, 5), 0)

        # Apply edge detection
        edges = cv2.Canny(blurred, self.edge_threshold1, self.edge_threshold2)

        # Dilate edges to close gaps
        kernel = np.ones((5, 5), np.uint8)
        dilated = cv2.dilate(edges, kernel, iterations=2)

        # Find contours
        contours, _ = cv2.findContours(dilated, cv2.RETR_EXTERNAL, cv2.CHAIN_APPROX_SIMPLE)

        # Filter contours by area and approximate to quadrilaterals
        detected_photos = []
        for contour in contours:
            area = cv2.contourArea(contour)
            if area < self.min_area:
                continue

            # Approximate contour to polygon
            epsilon = 0.02 * cv2.arcLength(contour, True)
            approx = cv2.approxPolyDP(contour, epsilon, True)

            # Get bounding rectangle
            x, y, w, h = cv2.boundingRect(approx)

            detected_photos.append((approx, (x, y, w, h)))

        return detected_photos

    def extract_photo(
        self, image_path: str, contour: np.ndarray, bounding_box: Tuple[int, int, int, int]
    ) -> np.ndarray:
        """
        Extract a single photo from the scanned image

        Args:
            image_path: Path to the scanned image
            contour: Contour of the photo
            bounding_box: Bounding box (x, y, w, h)

        Returns:
            Extracted photo as numpy array
        """
        image = cv2.imread(image_path)
        if image is None:
            raise ValueError(f"Could not read image from {image_path}")
        
        x, y, w, h = bounding_box

        # Extract the region
        extracted = image[y : y + h, x : x + w]

        return extracted

    def detect_rotation(self, image: np.ndarray) -> float:
        """
        Detect the rotation angle of a photo

        Detect the rotation angle of a photo using multiple strategies
        
        Args:
            image: Input image as numpy array

        Returns:
            Rotation angle in degrees
        """
        # Use the enhanced rotation detection method
        result = self.detect_rotation_enhanced(image)
        return result['angle']
    
    def detect_rotation_enhanced(self, image: np.ndarray) -> dict:
        """
        Enhanced rotation detection with confidence scoring
        
        Uses multiple strategies to reliably detect rotation:
        1. Hough line detection for strong edges
        2. Projection profile analysis for text-like content
        3. Variance-based detection
        
        Args:
            image: Input image as numpy array
            
        Returns:
            Dictionary with 'angle' (float) and 'confidence' (float 0-1)
        """
        # Strategy 1: Hough line detection (existing method)
        hough_result = self._detect_rotation_hough(image)
        
        # Strategy 2: Projection profile analysis
        projection_result = self._detect_rotation_projection(image)
        
        # Combine results with weighting based on confidence
        angles = []
        weights = []
        
        if hough_result['confidence'] > 0.1:
            angles.append(hough_result['angle'])
            weights.append(hough_result['confidence'])
        
        if projection_result['confidence'] > 0.1:
            angles.append(projection_result['angle'])
            weights.append(projection_result['confidence'])
        
        if not angles:
            return {'angle': 0.0, 'confidence': 0.0}
        
        # Weighted average of angles
        total_weight = sum(weights)
        if total_weight == 0:
            return {'angle': 0.0, 'confidence': 0.0}
        
        weighted_angle = sum(a * w for a, w in zip(angles, weights)) / total_weight
        avg_confidence = total_weight / len(weights)
        
        return {
            'angle': float(weighted_angle),
            'confidence': float(min(1.0, avg_confidence))
        }
    
    def _detect_rotation_hough(self, image: np.ndarray) -> dict:
        """
        Detect rotation using Hough line transform
        
        Args:
            image: Input image as numpy array
            
        Returns:
            Dictionary with 'angle' and 'confidence'
        """
        # Convert to grayscale
        gray = cv2.cvtColor(image, cv2.COLOR_BGR2GRAY)

        # Apply edge detection
        edges = cv2.Canny(gray, 50, 150, apertureSize=3)

        # Detect lines using Hough transform
        lines = cv2.HoughLines(edges, 1, np.pi / 180, 100)

        if lines is None or len(lines) == 0:
            return 0.0

            return {'angle': 0.0, 'confidence': 0.0}
        
        # Calculate dominant angle
        angles = []
        for line in lines:
            rho, theta = line[0]
            angle = np.degrees(theta) - 90
            # Normalize angle to [-45, 45]
            while angle < -45:
                angle += 90
            while angle > 45:
                angle -= 90
            angles.append(angle)

        # Return median angle
        return float(np.median(angles))

        
        # Calculate median and confidence based on consistency
        median_angle = float(np.median(angles))
        
        # Confidence based on how concentrated the angles are
        std_dev = np.std(angles)
        confidence = max(0.0, 1.0 - (std_dev / 45.0))
        
        return {
            'angle': median_angle,
            'confidence': float(confidence)
        }
    
    def _detect_rotation_projection(self, image: np.ndarray) -> dict:
        """
        Detect rotation using projection profile analysis
        
        This method analyzes the variance in horizontal and vertical projections
        to detect text-like content and determine orientation.
        
        Args:
            image: Input image as numpy array
            
        Returns:
            Dictionary with 'angle' and 'confidence'
        """
        # Convert to grayscale
        gray = cv2.cvtColor(image, cv2.COLOR_BGR2GRAY)
        
        # Binarize the image
        _, binary = cv2.threshold(gray, 0, 255, cv2.THRESH_BINARY + cv2.THRESH_OTSU)
        
        # Test rotation angles
        test_angles = [0, 90, 180, 270]
        variances = []
        
        for angle in test_angles:
            # Rotate image
            if angle == 0:
                rotated = binary
            else:
                h, w = binary.shape[:2]
                center = (w // 2, h // 2)
                M = cv2.getRotationMatrix2D(center, angle, 1.0)
                rotated = cv2.warpAffine(binary, M, (w, h))
            
            # Calculate horizontal projection (sum of each row)
            h_projection = np.sum(rotated, axis=1)
            # Calculate variance of projection
            variance = np.var(h_projection)
            variances.append(variance)
        
        # The correct orientation should have maximum variance in horizontal projection
        max_variance_idx = np.argmax(variances)
        detected_angle = test_angles[max_variance_idx]
        
        # Convert to rotation needed to correct
        if detected_angle == 0:
            correction_angle = 0.0
        elif detected_angle == 90:
            correction_angle = -90.0
        elif detected_angle == 180:
            correction_angle = 180.0
        else:  # 270
            correction_angle = 90.0
        
        # Normalize to [-45, 45] range
        while correction_angle > 45:
            correction_angle -= 90
        while correction_angle < -45:
            correction_angle += 90
        
        # Calculate confidence based on variance ratio
        max_var = variances[max_variance_idx]
        min_var = min(variances)
        if max_var > 0:
            confidence = min(1.0, (max_var - min_var) / max_var)
        else:
            confidence = 0.0
        
        return {
            'angle': float(correction_angle),
            'confidence': float(confidence)
        }
    
    def rotate_image(self, image: np.ndarray, angle: float) -> np.ndarray:
        """
        Rotate an image by the given angle

        Args:
            image: Input image as numpy array
            angle: Rotation angle in degrees

        Returns:
            Rotated image
        """
        if abs(angle) < ROTATION_THRESHOLD_DEGREES:  # Don't rotate if angle is very small
            return image

        h, w = image.shape[:2]
        center = (w // 2, h // 2)

        # Get rotation matrix
        M = cv2.getRotationMatrix2D(center, angle, 1.0)

        # Calculate new image dimensions
        cos = np.abs(M[0, 0])
        sin = np.abs(M[0, 1])
        new_w = int((h * sin) + (w * cos))
        new_h = int((h * cos) + (w * sin))

        # Adjust rotation matrix to account for translation
        M[0, 2] += (new_w / 2) - center[0]
        M[1, 2] += (new_h / 2) - center[1]

        # Perform rotation
        rotated = cv2.warpAffine(
            image,
            M,
            (new_w, new_h),
            flags=cv2.INTER_CUBIC,
            borderMode=cv2.BORDER_CONSTANT,
            borderValue=(255, 255, 255),
        )

        return rotated
    
    def remove_dust(self, image: np.ndarray) -> np.ndarray:
        """
        Remove dust and scratches from photos using state-of-the-art algorithms.
        
        This method uses a quality-focused multi-stage approach:
        1. Bilateral filtering for edge-preserving noise reduction
        2. Non-local means denoising for superior quality
        3. Advanced morphological operations for precise dust detection
        4. Navier-Stokes inpainting for highest quality restoration
        
        Args:
            image: Input image as numpy array
            
        Returns:
            Cleaned image with dust removed (quality-optimized)
        """
        # Work with a copy to avoid modifying the original
        cleaned = image.copy()
        
        # Stage 1: Edge-preserving bilateral filtering for noise reduction
        # Preserves edges while smoothing flat regions - critical for quality
        cleaned = cv2.bilateralFilter(cleaned, d=9, sigmaColor=75, sigmaSpace=75)
        
        # Stage 2: Apply non-local means denoising with higher quality settings
        # Stronger filtering for better quality (slower but much better results)
        cleaned = cv2.fastNlMeansDenoisingColored(
            cleaned, 
            None,
            h=15,           # Increased filter strength for better noise removal
            hColor=15,      # Increased color filter strength for better quality
            templateWindowSize=9,    # Larger template for better quality
            searchWindowSize=25      # Larger search area for superior results
        )
        
        # Stage 3: Advanced dust detection using multiple kernel sizes
        # Convert to grayscale for dust detection
        gray = cv2.cvtColor(cleaned, cv2.COLOR_BGR2GRAY)
        
        # Apply bilateral filter to grayscale for better dust detection
        gray_filtered = cv2.bilateralFilter(gray, d=9, sigmaColor=75, sigmaSpace=75)
        
        # Use multiple morphological operations with different kernel sizes
        # for more accurate dust detection
        dust_masks = []
        
        # Detect small dust (3x3 kernel)
        kernel_small = cv2.getStructuringElement(cv2.MORPH_ELLIPSE, (3, 3))
        tophat_small = cv2.morphologyEx(gray_filtered, cv2.MORPH_TOPHAT, kernel_small)
        blackhat_small = cv2.morphologyEx(gray_filtered, cv2.MORPH_BLACKHAT, kernel_small)
        dust_masks.append(cv2.add(tophat_small, blackhat_small))
        
        # Detect medium dust (5x5 kernel)
        kernel_medium = cv2.getStructuringElement(cv2.MORPH_ELLIPSE, (5, 5))
        tophat_medium = cv2.morphologyEx(gray_filtered, cv2.MORPH_TOPHAT, kernel_medium)
        blackhat_medium = cv2.morphologyEx(gray_filtered, cv2.MORPH_BLACKHAT, kernel_medium)
        dust_masks.append(cv2.add(tophat_medium, blackhat_medium))
        
        # Detect larger dust/scratches (7x7 kernel)
        kernel_large = cv2.getStructuringElement(cv2.MORPH_ELLIPSE, (7, 7))
        tophat_large = cv2.morphologyEx(gray_filtered, cv2.MORPH_TOPHAT, kernel_large)
        blackhat_large = cv2.morphologyEx(gray_filtered, cv2.MORPH_BLACKHAT, kernel_large)
        dust_masks.append(cv2.add(tophat_large, blackhat_large))
        
        # Combine all dust masks for comprehensive detection
        dust_mask = cv2.add(cv2.add(dust_masks[0], dust_masks[1]), dust_masks[2])
        
        # Use adaptive thresholding for better mask quality
        dust_mask = cv2.adaptiveThreshold(
            dust_mask, 
            255, 
            cv2.ADAPTIVE_THRESH_GAUSSIAN_C, 
            cv2.THRESH_BINARY, 
            11,  # Block size
            -2   # Constant subtracted from mean
        )
        
        # Morphological operations to refine the mask
        kernel_refine = cv2.getStructuringElement(cv2.MORPH_ELLIPSE, (3, 3))
        # Close small holes in dust regions
        dust_mask = cv2.morphologyEx(dust_mask, cv2.MORPH_CLOSE, kernel_refine, iterations=1)
        # Dilate slightly to ensure full dust coverage
        dust_mask = cv2.dilate(dust_mask, kernel_refine, iterations=1)
        
        # Stage 4: High-quality inpainting using Navier-Stokes algorithm
        # This method is slower but produces superior quality results
        if np.sum(dust_mask) > 0:  # Only inpaint if dust was detected
            # Use Navier-Stokes inpainting for better quality
            # Larger radius for better context and smoother results
            cleaned = cv2.inpaint(cleaned, dust_mask, inpaintRadius=5, flags=cv2.INPAINT_NS)
        
        return cleaned
    
    def _load_face_detector(self):
        """
        Load the DNN-based face detection model
        Uses OpenCV's pre-trained ResNet SSD face detector
        """
        try:
            # Define model URLs and paths
            model_dir = os.path.join(os.path.expanduser("~"), ".photo_splitter")
            os.makedirs(model_dir, exist_ok=True)
            
            prototxt_path = os.path.join(model_dir, "deploy.prototxt")
            model_path = os.path.join(model_dir, "res10_300x300_ssd_iter_140000.caffemodel")
            
            prototxt_url = "https://raw.githubusercontent.com/opencv/opencv/master/samples/dnn/face_detector/deploy.prototxt"
            model_url = "https://github.com/opencv/opencv_3rdparty/raw/dnn_samples_face_detector_20170830/res10_300x300_ssd_iter_140000.caffemodel"
            
            # Download prototxt if not exists
            if not os.path.exists(prototxt_path):
                urllib.request.urlretrieve(prototxt_url, prototxt_path)
            
            # Download model if not exists
            if not os.path.exists(model_path):
                urllib.request.urlretrieve(model_url, model_path)
            
            # Load the model
            self.face_net = cv2.dnn.readNetFromCaffe(prototxt_path, model_path)
            
        except Exception as e:
            # If loading fails, face detection will be disabled
            print(f"Warning: Could not load face detection model: {e}")
            self.face_net = None
    
    def detect_faces(self, image: np.ndarray) -> List[Dict[str, any]]:
        """
        Detect faces in an image using deep learning
        
        Args:
            image: Input image as numpy array (BGR format)
            
        Returns:
            List of dictionaries containing face information:
            - 'bbox': Tuple of (x, y, width, height)
            - 'confidence': Detection confidence score (0.0 to 1.0)
        """
        if self.face_net is None:
            return []
        
        h, w = image.shape[:2]
        
        # Prepare the image for DNN
        blob = cv2.dnn.blobFromImage(
            cv2.resize(image, (300, 300)),
            1.0,
            (300, 300),
            (104.0, 177.0, 123.0)
        )
        
        # Pass the blob through the network
        self.face_net.setInput(blob)
        detections = self.face_net.forward()
        
        faces = []
        
        # Process detections
        for i in range(detections.shape[2]):
            confidence = detections[0, 0, i, 2]
            
            # Filter by confidence threshold
            if confidence > self.face_confidence:
                # Get bounding box coordinates
                box = detections[0, 0, i, 3:7] * np.array([w, h, w, h])
                (startX, startY, endX, endY) = box.astype("int")
                
                # Ensure coordinates are within image bounds
                startX = max(0, startX)
                startY = max(0, startY)
                endX = min(w, endX)
                endY = min(h, endY)
                
                width = endX - startX
                height = endY - startY
                
                # Only include valid detections
                if width > 0 and height > 0:
                    faces.append({
                        'bbox': (startX, startY, width, height),
                        'confidence': float(confidence)
                    })
        
        return faces<|MERGE_RESOLUTION|>--- conflicted
+++ resolved
@@ -37,12 +37,9 @@
         self.min_area = min_area
         self.edge_threshold1 = edge_threshold1
         self.edge_threshold2 = edge_threshold2
-<<<<<<< HEAD
 
     def detect_photos(self, image_path: str) -> List[Tuple[np.ndarray, np.ndarray]]:
-=======
         self.dust_removal = dust_removal
->>>>>>> ac100cb7
         self.face_confidence = face_confidence
         self.face_net = None
         self._load_face_detector()
