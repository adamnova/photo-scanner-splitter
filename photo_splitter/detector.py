"""
Core photo detection and processing module
"""

import cv2
import numpy as np
from typing import List, Tuple, Optional, Dict
import os
import urllib.request


# Constants
ROTATION_THRESHOLD_DEGREES = 0.5  # Minimum rotation angle to apply correction


class PhotoDetector:
    """Detects individual photos in a scanned image"""
    
    def __init__(self, min_area: int = 10000, edge_threshold1: int = 50, edge_threshold2: int = 150,
<<<<<<< HEAD
                 dust_removal: bool = False):
=======
                 face_confidence: float = 0.5):
>>>>>>> cff9088e
        """
        Initialize the photo detector
        
        Args:
            min_area: Minimum area for a photo to be considered valid (in pixels)
            edge_threshold1: First threshold for Canny edge detection
            edge_threshold2: Second threshold for Canny edge detection
<<<<<<< HEAD
            dust_removal: Whether to apply dust removal to extracted photos
=======
            face_confidence: Minimum confidence threshold for face detection (0.0 to 1.0)
>>>>>>> cff9088e
        """
        self.min_area = min_area
        self.edge_threshold1 = edge_threshold1
        self.edge_threshold2 = edge_threshold2
<<<<<<< HEAD
        self.dust_removal = dust_removal
=======
        self.face_confidence = face_confidence
        self.face_net = None
        self._load_face_detector()
>>>>>>> cff9088e
    
    def detect_photos(self, image_path: str) -> List[Tuple[np.ndarray, Tuple[int, int, int, int]]]:
        """
        Detect individual photos in a scanned image
        
        Args:
            image_path: Path to the scanned image
            
        Returns:
            List of tuples (contour, bounding_box) for each detected photo.
            Each bounding_box is a tuple of (x, y, w, h).
        """
        # Read the image
        image = cv2.imread(image_path)
        if image is None:
            raise ValueError(f"Could not read image from {image_path}")
        
        # Convert to grayscale
        gray = cv2.cvtColor(image, cv2.COLOR_BGR2GRAY)
        
        # Apply Gaussian blur to reduce noise
        blurred = cv2.GaussianBlur(gray, (5, 5), 0)
        
        # Apply edge detection
        edges = cv2.Canny(blurred, self.edge_threshold1, self.edge_threshold2)
        
        # Dilate edges to close gaps
        kernel = np.ones((5, 5), np.uint8)
        dilated = cv2.dilate(edges, kernel, iterations=2)
        
        # Find contours
        contours, _ = cv2.findContours(dilated, cv2.RETR_EXTERNAL, cv2.CHAIN_APPROX_SIMPLE)
        
        # Filter contours by area and approximate to quadrilaterals
        detected_photos = []
        for contour in contours:
            area = cv2.contourArea(contour)
            if area < self.min_area:
                continue
            
            # Approximate contour to polygon
            epsilon = 0.02 * cv2.arcLength(contour, True)
            approx = cv2.approxPolyDP(contour, epsilon, True)
            
            # Get bounding rectangle
            x, y, w, h = cv2.boundingRect(approx)
            
            detected_photos.append((approx, (x, y, w, h)))
        
        return detected_photos
    
    def extract_photo(self, image_path: str, contour: np.ndarray, 
                     bounding_box: Tuple[int, int, int, int]) -> np.ndarray:
        """
        Extract a single photo from the scanned image
        
        Args:
            image_path: Path to the scanned image
            contour: Contour of the photo
            bounding_box: Bounding box (x, y, w, h)
            
        Returns:
            Extracted photo as numpy array
        """
        image = cv2.imread(image_path)
        if image is None:
            raise ValueError(f"Could not read image from {image_path}")
        
        x, y, w, h = bounding_box
        
        # Extract the region
        extracted = image[y:y+h, x:x+w]
        
        return extracted
    
    def detect_rotation(self, image: np.ndarray) -> float:
        """
        Detect the rotation angle of a photo
        
        Args:
            image: Input image as numpy array
            
        Returns:
            Rotation angle in degrees
        """
        # Convert to grayscale
        gray = cv2.cvtColor(image, cv2.COLOR_BGR2GRAY)
        
        # Apply edge detection
        edges = cv2.Canny(gray, 50, 150, apertureSize=3)
        
        # Detect lines using Hough transform
        lines = cv2.HoughLines(edges, 1, np.pi/180, 100)
        
        if lines is None or len(lines) == 0:
            return 0.0
        
        # Calculate dominant angle
        angles = []
        for line in lines:
            rho, theta = line[0]
            angle = np.degrees(theta) - 90
            # Normalize angle to [-45, 45]
            while angle < -45:
                angle += 90
            while angle > 45:
                angle -= 90
            angles.append(angle)
        
        # Return median angle
        return float(np.median(angles))
    
    def rotate_image(self, image: np.ndarray, angle: float) -> np.ndarray:
        """
        Rotate an image by the given angle
        
        Args:
            image: Input image as numpy array
            angle: Rotation angle in degrees
            
        Returns:
            Rotated image
        """
        if abs(angle) < ROTATION_THRESHOLD_DEGREES:  # Don't rotate if angle is very small
            return image
        
        h, w = image.shape[:2]
        center = (w // 2, h // 2)
        
        # Get rotation matrix
        M = cv2.getRotationMatrix2D(center, angle, 1.0)
        
        # Calculate new image dimensions
        cos = np.abs(M[0, 0])
        sin = np.abs(M[0, 1])
        new_w = int((h * sin) + (w * cos))
        new_h = int((h * cos) + (w * sin))
        
        # Adjust rotation matrix to account for translation
        M[0, 2] += (new_w / 2) - center[0]
        M[1, 2] += (new_h / 2) - center[1]
        
        # Perform rotation
        rotated = cv2.warpAffine(image, M, (new_w, new_h), 
                                 flags=cv2.INTER_CUBIC,
                                 borderMode=cv2.BORDER_CONSTANT,
                                 borderValue=(255, 255, 255))
        
        return rotated
    
<<<<<<< HEAD
    def remove_dust(self, image: np.ndarray) -> np.ndarray:
        """
        Remove dust and scratches from photos using state-of-the-art algorithms.
        
        This method uses a quality-focused multi-stage approach:
        1. Bilateral filtering for edge-preserving noise reduction
        2. Non-local means denoising for superior quality
        3. Advanced morphological operations for precise dust detection
        4. Navier-Stokes inpainting for highest quality restoration
        
        Args:
            image: Input image as numpy array
            
        Returns:
            Cleaned image with dust removed (quality-optimized)
        """
        # Work with a copy to avoid modifying the original
        cleaned = image.copy()
        
        # Stage 1: Edge-preserving bilateral filtering for noise reduction
        # Preserves edges while smoothing flat regions - critical for quality
        cleaned = cv2.bilateralFilter(cleaned, d=9, sigmaColor=75, sigmaSpace=75)
        
        # Stage 2: Apply non-local means denoising with higher quality settings
        # Stronger filtering for better quality (slower but much better results)
        cleaned = cv2.fastNlMeansDenoisingColored(
            cleaned, 
            None,
            h=15,           # Increased filter strength for better noise removal
            hColor=15,      # Increased color filter strength for better quality
            templateWindowSize=9,    # Larger template for better quality
            searchWindowSize=25      # Larger search area for superior results
        )
        
        # Stage 3: Advanced dust detection using multiple kernel sizes
        # Convert to grayscale for dust detection
        gray = cv2.cvtColor(cleaned, cv2.COLOR_BGR2GRAY)
        
        # Apply bilateral filter to grayscale for better dust detection
        gray_filtered = cv2.bilateralFilter(gray, d=9, sigmaColor=75, sigmaSpace=75)
        
        # Use multiple morphological operations with different kernel sizes
        # for more accurate dust detection
        dust_masks = []
        
        # Detect small dust (3x3 kernel)
        kernel_small = cv2.getStructuringElement(cv2.MORPH_ELLIPSE, (3, 3))
        tophat_small = cv2.morphologyEx(gray_filtered, cv2.MORPH_TOPHAT, kernel_small)
        blackhat_small = cv2.morphologyEx(gray_filtered, cv2.MORPH_BLACKHAT, kernel_small)
        dust_masks.append(cv2.add(tophat_small, blackhat_small))
        
        # Detect medium dust (5x5 kernel)
        kernel_medium = cv2.getStructuringElement(cv2.MORPH_ELLIPSE, (5, 5))
        tophat_medium = cv2.morphologyEx(gray_filtered, cv2.MORPH_TOPHAT, kernel_medium)
        blackhat_medium = cv2.morphologyEx(gray_filtered, cv2.MORPH_BLACKHAT, kernel_medium)
        dust_masks.append(cv2.add(tophat_medium, blackhat_medium))
        
        # Detect larger dust/scratches (7x7 kernel)
        kernel_large = cv2.getStructuringElement(cv2.MORPH_ELLIPSE, (7, 7))
        tophat_large = cv2.morphologyEx(gray_filtered, cv2.MORPH_TOPHAT, kernel_large)
        blackhat_large = cv2.morphologyEx(gray_filtered, cv2.MORPH_BLACKHAT, kernel_large)
        dust_masks.append(cv2.add(tophat_large, blackhat_large))
        
        # Combine all dust masks for comprehensive detection
        dust_mask = cv2.add(cv2.add(dust_masks[0], dust_masks[1]), dust_masks[2])
        
        # Use adaptive thresholding for better mask quality
        dust_mask = cv2.adaptiveThreshold(
            dust_mask, 
            255, 
            cv2.ADAPTIVE_THRESH_GAUSSIAN_C, 
            cv2.THRESH_BINARY, 
            11,  # Block size
            -2   # Constant subtracted from mean
        )
        
        # Morphological operations to refine the mask
        kernel_refine = cv2.getStructuringElement(cv2.MORPH_ELLIPSE, (3, 3))
        # Close small holes in dust regions
        dust_mask = cv2.morphologyEx(dust_mask, cv2.MORPH_CLOSE, kernel_refine, iterations=1)
        # Dilate slightly to ensure full dust coverage
        dust_mask = cv2.dilate(dust_mask, kernel_refine, iterations=1)
        
        # Stage 4: High-quality inpainting using Navier-Stokes algorithm
        # This method is slower but produces superior quality results
        if np.sum(dust_mask) > 0:  # Only inpaint if dust was detected
            # Use Navier-Stokes inpainting for better quality
            # Larger radius for better context and smoother results
            cleaned = cv2.inpaint(cleaned, dust_mask, inpaintRadius=5, flags=cv2.INPAINT_NS)
        
        return cleaned
=======
    def _load_face_detector(self):
        """
        Load the DNN-based face detection model
        Uses OpenCV's pre-trained ResNet SSD face detector
        """
        try:
            # Define model URLs and paths
            model_dir = os.path.join(os.path.expanduser("~"), ".photo_splitter")
            os.makedirs(model_dir, exist_ok=True)
            
            prototxt_path = os.path.join(model_dir, "deploy.prototxt")
            model_path = os.path.join(model_dir, "res10_300x300_ssd_iter_140000.caffemodel")
            
            prototxt_url = "https://raw.githubusercontent.com/opencv/opencv/master/samples/dnn/face_detector/deploy.prototxt"
            model_url = "https://github.com/opencv/opencv_3rdparty/raw/dnn_samples_face_detector_20170830/res10_300x300_ssd_iter_140000.caffemodel"
            
            # Download prototxt if not exists
            if not os.path.exists(prototxt_path):
                urllib.request.urlretrieve(prototxt_url, prototxt_path)
            
            # Download model if not exists
            if not os.path.exists(model_path):
                urllib.request.urlretrieve(model_url, model_path)
            
            # Load the model
            self.face_net = cv2.dnn.readNetFromCaffe(prototxt_path, model_path)
            
        except Exception as e:
            # If loading fails, face detection will be disabled
            print(f"Warning: Could not load face detection model: {e}")
            self.face_net = None
    
    def detect_faces(self, image: np.ndarray) -> List[Dict[str, any]]:
        """
        Detect faces in an image using deep learning
        
        Args:
            image: Input image as numpy array (BGR format)
            
        Returns:
            List of dictionaries containing face information:
            - 'bbox': Tuple of (x, y, width, height)
            - 'confidence': Detection confidence score (0.0 to 1.0)
        """
        if self.face_net is None:
            return []
        
        h, w = image.shape[:2]
        
        # Prepare the image for DNN
        blob = cv2.dnn.blobFromImage(
            cv2.resize(image, (300, 300)),
            1.0,
            (300, 300),
            (104.0, 177.0, 123.0)
        )
        
        # Pass the blob through the network
        self.face_net.setInput(blob)
        detections = self.face_net.forward()
        
        faces = []
        
        # Process detections
        for i in range(detections.shape[2]):
            confidence = detections[0, 0, i, 2]
            
            # Filter by confidence threshold
            if confidence > self.face_confidence:
                # Get bounding box coordinates
                box = detections[0, 0, i, 3:7] * np.array([w, h, w, h])
                (startX, startY, endX, endY) = box.astype("int")
                
                # Ensure coordinates are within image bounds
                startX = max(0, startX)
                startY = max(0, startY)
                endX = min(w, endX)
                endY = min(h, endY)
                
                width = endX - startX
                height = endY - startY
                
                # Only include valid detections
                if width > 0 and height > 0:
                    faces.append({
                        'bbox': (startX, startY, width, height),
                        'confidence': float(confidence)
                    })
        
        return faces
>>>>>>> cff9088e
<|MERGE_RESOLUTION|>--- conflicted
+++ resolved
@@ -17,11 +17,8 @@
     """Detects individual photos in a scanned image"""
     
     def __init__(self, min_area: int = 10000, edge_threshold1: int = 50, edge_threshold2: int = 150,
-<<<<<<< HEAD
                  dust_removal: bool = False):
-=======
                  face_confidence: float = 0.5):
->>>>>>> cff9088e
         """
         Initialize the photo detector
         
@@ -29,22 +26,16 @@
             min_area: Minimum area for a photo to be considered valid (in pixels)
             edge_threshold1: First threshold for Canny edge detection
             edge_threshold2: Second threshold for Canny edge detection
-<<<<<<< HEAD
             dust_removal: Whether to apply dust removal to extracted photos
-=======
             face_confidence: Minimum confidence threshold for face detection (0.0 to 1.0)
->>>>>>> cff9088e
         """
         self.min_area = min_area
         self.edge_threshold1 = edge_threshold1
         self.edge_threshold2 = edge_threshold2
-<<<<<<< HEAD
         self.dust_removal = dust_removal
-=======
         self.face_confidence = face_confidence
         self.face_net = None
         self._load_face_detector()
->>>>>>> cff9088e
     
     def detect_photos(self, image_path: str) -> List[Tuple[np.ndarray, Tuple[int, int, int, int]]]:
         """
@@ -195,7 +186,6 @@
         
         return rotated
     
-<<<<<<< HEAD
     def remove_dust(self, image: np.ndarray) -> np.ndarray:
         """
         Remove dust and scratches from photos using state-of-the-art algorithms.
@@ -287,7 +277,6 @@
             cleaned = cv2.inpaint(cleaned, dust_mask, inpaintRadius=5, flags=cv2.INPAINT_NS)
         
         return cleaned
-=======
     def _load_face_detector(self):
         """
         Load the DNN-based face detection model
@@ -377,5 +366,4 @@
                         'confidence': float(confidence)
                     })
         
-        return faces
->>>>>>> cff9088e
+        return faces